from sqlalchemy.ext.asyncio import AsyncSession
from sqlalchemy.future import select
from sqlalchemy.exc import SQLAlchemyError
from modules.user.models import User
from modules.user.user_schema import UserCreate
from typing import List, Optional
from fastapi import HTTPException

from auth.service import AuthService
import logging

logger = logging.getLogger("user_operations")
logger.setLevel(logging.ERROR)

'''
CRUD operations for interacting with users database table
'''
class UserOperations:
    def __init__(self, db: AsyncSession):
        self.db = db

    # Create a user
    async def create_user(self, user_data: UserCreate) -> User:
<<<<<<< HEAD
=======
        
>>>>>>> 9560fcad
        try:
            '''
            Checking for three most common errors:
            A phone number or email already exists, or phone number is greater than 10 digits
            '''
            existing_user_email = await self.db.execute(select(User).filter(User.email == user_data.email))
<<<<<<< HEAD

            if existing_user_email.scalars().first():
                raise HTTPException(
                    status_code=400,
                    detail="A user already exists with the provided email"
                )
            
            existing_user_phone = await self.db.execute(select(User).filter(User.phoneNumber == user_data.phoneNumber))

            if existing_user_phone.scalars().first():
                raise HTTPException(
                    status_code=400,
                    detail="A user already exists with the provided phone number"
                )
            
            if len(user_data.phoneNumber) > 10:
                raise HTTPException(
                    status_code=400,
                    detail="Phone number must be 10 digits or less"
                )
            
=======

            if existing_user_email.scalars().first():
                raise HTTPException(
                    status_code=400,
                    detail="A user already exists with the provided email"
                )
        
            existing_user_phone = await self.db.execute(select(User).filter(User.phoneNumber == user_data.phoneNumber))

            if existing_user_phone.scalars().first():
                raise HTTPException(
                    status_code=400,
                    detail="A user already exists with the provided phone number"
                )
        
            if len(user_data.phoneNumber) > 10:
                raise HTTPException(
                    status_code=400,
                    detail="Phone number must be 10 digits or less"
                )

>>>>>>> 9560fcad
            # Creates a new user
            new_user = User(**user_data.model_dump())
            try:
                kc_id = AuthService.register_kc_user(new_user)
                if not kc_id:
                    raise HTTPException(status_code=400, detail="Keycloak user creation has failed")
                new_user.kc_id = kc_id
            except Exception as e:
                raise HTTPException(
                    status_code=400,
                    detail=f"Error creating Keycloak user: {str(e)}"
                )
            self.db.add(new_user)
            await self.db.commit()
            await self.db.refresh(new_user)
            
            return new_user
<<<<<<< HEAD
        except SQLAlchemyError as e:
=======
        
        except SQLAlchemyError as e:
            logger.error(e)
>>>>>>> 9560fcad
            raise HTTPException(
                status_code=500,
                detail=f"An unexpected error occurred: {str(e)}"
            )

    # Get all users
    async def get_all_users(self, page: int, limit: int) -> List[User]:
        try:

            # Calculate offset based on page/limit provided by client
            offset = (page - 1) * limit

            result = await self.db.execute(select(User).limit(limit).offset(offset))
            return result.scalars().all()
        # Not anticipating many errors here, but just in case
        except SQLAlchemyError as e:
            logger.error(e)
            raise HTTPException(
                status_code=500,
                detail=f"An unexpected error occured"
            )


    # Get a specific user by their ID
    async def get_user_by_id(self, user_id: int) -> Optional[User]:
        try:
            result = await self.db.execute(select(User).filter(User.user_id == user_id))
            return result.scalars().first()
        # Handle generic exceptions, wrong ID provided error already handled in router
        except SQLAlchemyError as e:
            logger.error(e)
            raise HTTPException(
                status_code=500,
                detail="An unexpected error occured"
            )
        
    async def get_user_by_kc_id(self, kc_id: str) -> User:
        try:
            result = await self.db.execute(select(User).filter(User.kc_id == kc_id))
            user = result.scalars().first()
            if not user:
                raise HTTPException(status_code=404, detail="User not found with ID provided")
            return user
        # Handle generic exceptions, wrong ID provided error already handled in router
        except SQLAlchemyError:
            raise HTTPException(
                status_code=500,
                detail="An unexpected error occured"
            )

    # Update user by their ID
    async def update_user(self, user_id: int, user_data) -> Optional[User]:
        try:
            if user_data.email:
                existing_user_email = await self.db.execute(select(User).filter(User.email == user_data.email))
                if existing_user_email.scalars().first():
                    raise HTTPException(status_code=400, detail="A user already exists with the provided email")

            if user_data.phoneNumber:
                existing_user_phone = await self.db.execute(select(User).filter(User.phoneNumber == user_data.phoneNumber))
                if existing_user_phone.scalars().first():
                    raise HTTPException(status_code=400, detail="A user already exists with the provided phone number")

                if len(user_data.phoneNumber) > 10:
                    raise HTTPException(status_code=400, detail="Phone number must be 10 digits or less")

        
            result = await self.db.execute(select(User).filter(User.user_id == user_id))
            user = result.scalars().first()
            if not user:
                return None

            for key, value in user_data.dict(exclude_unset=True).items():
                setattr(user, key, value)

            # Update database user data
            await self.db.commit()
            await self.db.refresh(user)

            # Update Keycloak user data# Update user in Keycloak
            try:
                AuthService.update_kc_user(user_data)
            except Exception as e:
                raise HTTPException(
                    status_code=400,
                    detail=f"Error updating Keycloak user: {str(e)}"
                )

            return user
    
        except SQLAlchemyError as e:
            logger.error(e)
            raise HTTPException(
                status_code=500, 
                detail="An unexpected error occurred"
                )


    # Delete a user by their ID
    async def delete_user(self, user_id: int) -> bool:
        try:
            # Get user from database
            result = await self.db.execute(select(User).filter(User.user_id == user_id))
            user = result.scalars().first()
            if not user:
                return False
            
            # Delete user from Keycloak server
            AuthService.delete_kc_user(user.email)

            # Delete user from database
            await self.db.delete(user)
            await self.db.commit()
            return True
        
        # Handle generic exceptions, wrong ID provided error already handled in router
        except SQLAlchemyError as e:
            logger.error(e)
            raise HTTPException(
                status_code=500,
                detail="An unexpected error occured"
            )<|MERGE_RESOLUTION|>--- conflicted
+++ resolved
@@ -21,61 +21,34 @@
 
     # Create a user
     async def create_user(self, user_data: UserCreate) -> User:
-<<<<<<< HEAD
-=======
-        
->>>>>>> 9560fcad
-        try:
-            '''
-            Checking for three most common errors:
-            A phone number or email already exists, or phone number is greater than 10 digits
-            '''
-            existing_user_email = await self.db.execute(select(User).filter(User.email == user_data.email))
-<<<<<<< HEAD
-
-            if existing_user_email.scalars().first():
-                raise HTTPException(
-                    status_code=400,
-                    detail="A user already exists with the provided email"
-                )
-            
-            existing_user_phone = await self.db.execute(select(User).filter(User.phoneNumber == user_data.phoneNumber))
-
-            if existing_user_phone.scalars().first():
-                raise HTTPException(
-                    status_code=400,
-                    detail="A user already exists with the provided phone number"
-                )
-            
-            if len(user_data.phoneNumber) > 10:
-                raise HTTPException(
-                    status_code=400,
-                    detail="Phone number must be 10 digits or less"
-                )
-            
-=======
-
-            if existing_user_email.scalars().first():
-                raise HTTPException(
-                    status_code=400,
-                    detail="A user already exists with the provided email"
-                )
-        
-            existing_user_phone = await self.db.execute(select(User).filter(User.phoneNumber == user_data.phoneNumber))
-
-            if existing_user_phone.scalars().first():
-                raise HTTPException(
-                    status_code=400,
-                    detail="A user already exists with the provided phone number"
-                )
-        
-            if len(user_data.phoneNumber) > 10:
-                raise HTTPException(
-                    status_code=400,
-                    detail="Phone number must be 10 digits or less"
-                )
-
->>>>>>> 9560fcad
+        
+        '''
+        Checking for three most common errors:
+        A phone number or email already exists, or phone number is greater than 10 digits
+        '''
+        existing_user_email = await self.db.execute(select(User).filter(User.email == user_data.email))
+
+        if existing_user_email.scalars().first():
+            raise HTTPException(
+                status_code=400,
+                detail="A user already exists with the provided email"
+            )
+        
+        existing_user_phone = await self.db.execute(select(User).filter(User.phoneNumber == user_data.phoneNumber))
+
+        if existing_user_phone.scalars().first():
+            raise HTTPException(
+                status_code=400,
+                detail="A user already exists with the provided phone number"
+            )
+        
+        if len(user_data.phoneNumber) > 10:
+            raise HTTPException(
+                status_code=400,
+                detail="Phone number must be 10 digits or less"
+            )
+
+        try:
             # Creates a new user
             new_user = User(**user_data.model_dump())
             try:
@@ -93,13 +66,10 @@
             await self.db.refresh(new_user)
             
             return new_user
-<<<<<<< HEAD
-        except SQLAlchemyError as e:
-=======
-        
-        except SQLAlchemyError as e:
-            logger.error(e)
->>>>>>> 9560fcad
+        # If another error is returned that was somehow not caught above, return generic error message.
+        except SQLAlchemyError as e:
+            logger.error(e)
+            await self.db.rollback()
             raise HTTPException(
                 status_code=500,
                 detail=f"An unexpected error occurred: {str(e)}"
@@ -144,7 +114,9 @@
                 raise HTTPException(status_code=404, detail="User not found with ID provided")
             return user
         # Handle generic exceptions, wrong ID provided error already handled in router
-        except SQLAlchemyError:
+        except SQLAlchemyError as e:
+            logger.error(e)
+            await self.db.rollback()
             raise HTTPException(
                 status_code=500,
                 detail="An unexpected error occured"
@@ -183,6 +155,9 @@
             try:
                 AuthService.update_kc_user(user_data)
             except Exception as e:
+                logger.error(e)
+                # Rollback database changes if Keycloak update fails
+                await self.db.rollback()
                 raise HTTPException(
                     status_code=400,
                     detail=f"Error updating Keycloak user: {str(e)}"
@@ -218,6 +193,7 @@
         # Handle generic exceptions, wrong ID provided error already handled in router
         except SQLAlchemyError as e:
             logger.error(e)
+            await self.db.rollback()
             raise HTTPException(
                 status_code=500,
                 detail="An unexpected error occured"
