from sqlalchemy.ext.asyncio import AsyncSession
from sqlalchemy.future import select
from sqlalchemy.exc import SQLAlchemyError
from modules.user.models import User
from pydantic import EmailStr
from modules.user.user_schema import UserCreate, UserBase
from typing import List, Optional
from fastapi import HTTPException
'''
CRUD operations for interacting with users database table
'''
class UserOperations:
    def __init__(self, db: AsyncSession):
        self.db = db

    # Create a user
    async def create_user(self, user_data: UserCreate) -> User:
        
        '''
        Checking for three most common errors:
        A phone number or email already exists, or phone number is greater than 10 digits
        '''
        existing_user_email = await self.db.execute(select(User).filter(User.email == user_data.email))

        if existing_user_email.scalars().first():
            raise HTTPException(
                status_code=400,
                detail="A user already exists with the provided email"
            )
        
        existing_user_phone = await self.db.execute(select(User).filter(User.phoneNumber == user_data.phoneNumber))

        if existing_user_phone.scalars().first():
            raise HTTPException(
                status_code=400,
                detail="A user already exists with the provided phone number"
            )
        
        if len(user_data.phoneNumber) > 10:
            raise HTTPException(
                status_code=400,
                detail="Phone number must be 10 digits or less"
            )

        try:
            # Creates a new user
            new_user = User(**user_data.model_dump())
<<<<<<< HEAD
            self.db.add(new_user)
            await self.db.commit()
            await self.db.refresh(new_user)
=======

            # Add new user to Keycloak  
            created_kc_user = AuthService.register_kc_user(new_user)
            print("********TestUSER",new_user)
            if not created_kc_user:
                raise HTTPException(status_code=400, detail=f"Keycloak user creation has failed")
>>>>>>> a7b2504d
            
            # Add new user to DB
            new_user.kc_id = created_kc_user
            print("********TestUSERKCID",new_user)
            self.db.add(new_user)
            await self.db.commit()
            await self.db.refresh(new_user)
            
            return new_user
        # If another error is returned that was somehow not caught above, return generic error message.
        except SQLAlchemyError:
            raise HTTPException(
                status_code=500,
                detail=f"An unexpected error occured"
            )

    # Get all users
    async def get_all_users(self, page: int, limit: int) -> List[User]:
        try:

            # Calculate offset based on page/limit provided by client
            offset = (page - 1) * limit

            result = await self.db.execute(select(User).limit(limit).offset(offset))
            return result.scalars().all()
        # Not anticipating many errors here, but just in case
        except SQLAlchemyError:
            raise HTTPException(
                status_code=500,
                detail=f"An unexpected error occured"
            )


    # Get a specific user by their ID
    async def get_user_by_id(self, user_id: int) -> Optional[User]:
        try:
            result = await self.db.execute(select(User).filter(User.user_id == user_id))
            return result.scalars().first()
        # Handle generic exceptions, wrong ID provided error already handled in router
        except SQLAlchemyError:
            raise HTTPException(
                status_code=500,
                detail="An unexpected error occured"
            )
        
    async def get_user_by_kc_id(self, kc_id: str) -> Optional[User]:
        try:
            result = await self.db.execute(select(User).filter(User.kc_id == kc_id))
            return result.scalars().first()
        # Handle generic exceptions, wrong ID provided error already handled in router
        except SQLAlchemyError:
            raise HTTPException(
                status_code=500,
                detail="An unexpected error occured"
            )

    # Update user by their ID
    async def update_user(self, user_id: int, user_data) -> Optional[User]:
        if user_data.email:
            existing_user_email = await self.db.execute(select(User).filter(User.email == user_data.email))
            if existing_user_email.scalars().first():
                raise HTTPException(status_code=400, detail="A user already exists with the provided email")

        if user_data.phoneNumber:
            existing_user_phone = await self.db.execute(select(User).filter(User.phoneNumber == user_data.phoneNumber))
            if existing_user_phone.scalars().first():
                raise HTTPException(status_code=400, detail="A user already exists with the provided phone number")

            if len(user_data.phoneNumber) > 10:
                raise HTTPException(status_code=400, detail="Phone number must be 10 digits or less")

        try:
            result = await self.db.execute(select(User).filter(User.user_id == user_id))
            user = result.scalars().first()
            if not user:
                return None

            for key, value in user_data.dict(exclude_unset=True).items():
                setattr(user, key, value)

            # Update database user data
            await self.db.commit()
            await self.db.refresh(user)
            return user
    
        except SQLAlchemyError:
            raise HTTPException(
                status_code=500, 
                detail="An unexpected error occurred"
                )


    # Delete a user by their ID
    async def delete_user(self, user_id: int) -> bool:
        try:
            # Get user from database
            result = await self.db.execute(select(User).filter(User.user_id == user_id))
            user = result.scalars().first()
            if not user:
                return False
            
            # Delete user from Keycloak server
            AuthService.delete_kc_user(user.email)

            # Delete user from database
            await self.db.delete(user)
            await self.db.commit()
            return True
        
        # Handle generic exceptions, wrong ID provided error already handled in router
        except SQLAlchemyError:
            raise HTTPException(
                status_code=500,
                detail="An unexpected error occured"
            )<|MERGE_RESOLUTION|>--- conflicted
+++ resolved
@@ -45,18 +45,12 @@
         try:
             # Creates a new user
             new_user = User(**user_data.model_dump())
-<<<<<<< HEAD
-            self.db.add(new_user)
-            await self.db.commit()
-            await self.db.refresh(new_user)
-=======
 
             # Add new user to Keycloak  
             created_kc_user = AuthService.register_kc_user(new_user)
             print("********TestUSER",new_user)
             if not created_kc_user:
                 raise HTTPException(status_code=400, detail=f"Keycloak user creation has failed")
->>>>>>> a7b2504d
             
             # Add new user to DB
             new_user.kc_id = created_kc_user
