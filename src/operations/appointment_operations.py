--- conflicted
+++ resolved
@@ -107,10 +107,12 @@
             )
         
     #Get all appointments
-<<<<<<< HEAD
-    async def get_all_appointments(self) -> List[AppointmentResponse]:
-        try:
-            result = await self.db.execute(select(Appointment))
+    async def get_all_appointments(self, page: int, limit: int) -> List[AppointmentResponse]:
+        try:
+            # Calculate offset for SQL query
+            offset = (page - 1) * limit
+
+            result = await self.db.execute(select(Appointment).limit(limit).offset(offset))
             appointments = result.scalars().all()
 
             if not appointments:
@@ -158,15 +160,6 @@
                 )
             return responses
 
-=======
-    async def get_all_appointments(self, page: int, limit: int) -> List[Appointment]:
-        try:
-            # Calculate offset for SQL query
-            offset = (page - 1) * limit
-
-            result = await self.db.execute(select(Appointment).limit(limit).offset(offset))
-            return result.scalars().all()
->>>>>>> ea03b520
         except SQLAlchemyError:
             raise HTTPException(
                 status_code=500,
