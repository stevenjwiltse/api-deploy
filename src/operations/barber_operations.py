from typing import List

from fastapi import HTTPException
from sqlalchemy.ext.asyncio import AsyncSession
from sqlalchemy.future import select
from sqlalchemy.exc import SQLAlchemyError
<<<<<<< HEAD
from modules.user.models import Barber, Schedule, User
from modules.user.barber_schema import BarberCreate

from auth.service import AuthService
=======
from modules.user.models import Barber
from modules.user.models import User
from modules.user.barber_schema import BarberCreate, BarberResponse
from typing import List
import logging
>>>>>>> 9560fcad

logger = logging.getLogger("barber_operations")
logger.setLevel(logging.ERROR)
'''
Contains methods for barber creation and retrieval.
Updating a Barber's information should be done using the User ID in the user router.
Barbers should be deleted from the system using the user router as well.
'''
class BarberOperations:

    def __init__(self, db: AsyncSession):
        self.db = db
    
    # Create a Barber
    async def create_barber(self, user: BarberCreate) -> Barber:
<<<<<<< HEAD
        result = await self.db.execute(select(User).filter(User.user_id == user.user_id))
        user_object = result.scalars().first()

        # Check to make sure the User ID provided links to a valid User
        if not user_object:
            raise HTTPException(
                status_code = 400,
                detail="User not found with provided ID"
            )
=======
        try:
            result = await self.db.execute(select(User).filter(User.user_id == user.user_id))
            first_result = result.scalars().first()

            # Check to make sure the User ID provided links to a valid User
            if not first_result:
                raise HTTPException(
                    status_code = 400,
                    detail="User not found with provided ID"
                )
>>>>>>> 9560fcad
        
            existing_barber = await self.db.execute(select(Barber).filter(Barber.user_id == user.user_id))
            first_existing_barber = existing_barber.scalars().first()

            # Make sure the user is not already a barber
            if first_existing_barber:
                raise HTTPException(
                    status_code=400,
                    detail="User is already a barber"
                )
        
        
            barber = Barber(user_id=user.user_id)
            self.db.add(barber)
            await self.db.commit()
            await self.db.refresh(barber)

            # Add barber role to Keycloak user
            try:
                AuthService.add_role_to_user(user_object.kc_id, "barber")
            except Exception as e:
                raise HTTPException(
                    status_code=400,
                    detail=f"Error adding role to Keycloak user: {str(e)}"
                )

            return barber

        except SQLAlchemyError as e:
            logger.error(e)
            raise HTTPException(
                status_code=500,
                detail="An unexpected error occurred"
            )
    
    # Retrieve all barbers
    async def get_all_barbers(self, page: int, limit: int) -> List[Barber]:
        try: 
            # Calculate offset for SQL query
            offset = (page - 1) * limit

            result = await self.db.execute(select(Barber).limit(limit).offset(offset))
            return result.scalars().all()
        except SQLAlchemyError as e:
            logger.error(e)
            raise HTTPException(
                status_code=500,
                detail="An unexpected error occurred"
            )
        
    # Retrieve a specific barber by their Barber ID
    async def get_barber_by_id(self, barber_id: int):
        try:
            result = await self.db.execute(select(Barber).filter(Barber.barber_id == barber_id))
            first_result = result.scalars().first()
            if not first_result:
                raise HTTPException(status_code = 400, detail="No barber found with provided ID")
            else:
                return first_result
        except SQLAlchemyError as e:
            logger.error(e)
            raise HTTPException(
                status_code=500,
                detail="An unexpected error occurred"
            )
        
    async def list_barbers_by_schedule_date(self, schedule_date: str, page: int = None, limit: int = None) -> List[Barber]:
        # Get a Schedule object by date
        schedules = await self.db.execute(select(Schedule).filter(Schedule.date == schedule_date))
        schedules = schedules.scalars().all()
        if not schedules:
            return []

        # Get all barbers by joining the Schedule table on the barber_id
        result = await self.db.execute(
            select(Barber).join(Schedule).filter(Schedule.schedule_id.in_([schedule.schedule_id for schedule in schedules])
            ).distinct(Barber.barber_id)
        )
        barbers = result.scalars().all()
        if page and limit:
            offset = (page - 1) * limit
            barbers = barbers[offset:offset + limit]
        return barbers
<|MERGE_RESOLUTION|>--- conflicted
+++ resolved
@@ -4,18 +4,11 @@
 from sqlalchemy.ext.asyncio import AsyncSession
 from sqlalchemy.future import select
 from sqlalchemy.exc import SQLAlchemyError
-<<<<<<< HEAD
 from modules.user.models import Barber, Schedule, User
 from modules.user.barber_schema import BarberCreate
 
 from auth.service import AuthService
-=======
-from modules.user.models import Barber
-from modules.user.models import User
-from modules.user.barber_schema import BarberCreate, BarberResponse
-from typing import List
 import logging
->>>>>>> 9560fcad
 
 logger = logging.getLogger("barber_operations")
 logger.setLevel(logging.ERROR)
@@ -31,29 +24,17 @@
     
     # Create a Barber
     async def create_barber(self, user: BarberCreate) -> Barber:
-<<<<<<< HEAD
-        result = await self.db.execute(select(User).filter(User.user_id == user.user_id))
-        user_object = result.scalars().first()
-
-        # Check to make sure the User ID provided links to a valid User
-        if not user_object:
-            raise HTTPException(
-                status_code = 400,
-                detail="User not found with provided ID"
-            )
-=======
         try:
             result = await self.db.execute(select(User).filter(User.user_id == user.user_id))
-            first_result = result.scalars().first()
+            user_object = result.scalars().first()
 
             # Check to make sure the User ID provided links to a valid User
-            if not first_result:
+            if not user_object:
                 raise HTTPException(
                     status_code = 400,
                     detail="User not found with provided ID"
                 )
->>>>>>> 9560fcad
-        
+            
             existing_barber = await self.db.execute(select(Barber).filter(Barber.user_id == user.user_id))
             first_existing_barber = existing_barber.scalars().first()
 
@@ -74,6 +55,8 @@
             try:
                 AuthService.add_role_to_user(user_object.kc_id, "barber")
             except Exception as e:
+                logger.error(f"Error adding role to Keycloak user: {str(e)}")
+                await self.db.rollback()
                 raise HTTPException(
                     status_code=400,
                     detail=f"Error adding role to Keycloak user: {str(e)}"
@@ -83,6 +66,7 @@
 
         except SQLAlchemyError as e:
             logger.error(e)
+            await self.db.rollback()
             raise HTTPException(
                 status_code=500,
                 detail="An unexpected error occurred"
