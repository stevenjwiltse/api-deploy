--- conflicted
+++ resolved
@@ -4,13 +4,9 @@
 from core.dependencies import DBSessionDep
 from modules.user.barber_schema import BarberResponse, BarberBase
 from typing import List
-<<<<<<< HEAD
 from auth.controller import AuthController
 from fastapi.security import HTTPBearer, HTTPAuthorizationCredentials
-=======
-from auth.service import AuthService
 from modules.user.error_response_schema import ErrorResponse
->>>>>>> 0e4fa223
 
 barber_router = APIRouter(
     prefix="/api/v1/barbers",
@@ -20,35 +16,25 @@
 bearer_scheme = HTTPBearer()
 
 # POST endpoint to create a barber for an existing user by user_id
-<<<<<<< HEAD
-@barber_router.post("", response_model=BarberResponse)
+@barber_router.post("", response_model=BarberResponse, responses = {
+    400: {"model": ErrorResponse},
+    500: {"model": ErrorResponse}
+})
 async def create_barber(user: BarberBase, db_session: DBSessionDep, credentials: HTTPAuthorizationCredentials = Depends(bearer_scheme)):
     # Checks for barber role
     AuthController.protected_endpoint(credentials, required_role="barber")
     
-=======
-@barber_router.post("", response_model=BarberResponse, responses = {
-    400: {"model": ErrorResponse},
-    500: {"model": ErrorResponse}
-})
-async def create_barber(user: BarberBase, db_session: DBSessionDep):
->>>>>>> 0e4fa223
     barber_ops = BarberOperations(db_session)
     response = await barber_ops.create_barber(user)
 
     return response
 
 # GET endpoint to retrieve all barbers
-<<<<<<< HEAD
-@barber_router.get("", response_model=List[BarberResponse])
-async def get_all_barbers(db_session: DBSessionDep, credentials: HTTPAuthorizationCredentials = Depends(bearer_scheme)):
-
-=======
 @barber_router.get("", response_model=List[BarberResponse], responses = {
     500: {"model": ErrorResponse}
 })
-async def get_all_barbers(db_session: DBSessionDep):
->>>>>>> 0e4fa223
+async def get_all_barbers(db_session: DBSessionDep, credentials: HTTPAuthorizationCredentials = Depends(bearer_scheme)):
+
     barber_ops = BarberOperations(db_session)
     response = await barber_ops.get_all_barbers()
 
