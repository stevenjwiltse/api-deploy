from fastapi import APIRouter, Depends, HTTPException
from sqlalchemy.ext.asyncio import AsyncSession
from typing import List
from core.db import get_db_session
from core.dependencies import DBSessionDep
from operations.user_operations import UserOperations
from modules.user.user_schema import UserResponse, UserCreate, UserBase, UserUpdate
from auth.controller import AuthController
from fastapi.security import HTTPBearer, HTTPAuthorizationCredentials
import logging
from modules.user.error_response_schema import ErrorResponse
'''
Endpoints for interactions with users table
'''

user_router = APIRouter(
    prefix="/api/v1/users",
    tags=["users"],
)
# Initialize the HTTPBearer scheme for authentication
bearer_scheme = HTTPBearer()

# POST endpoint to create a new user in the database
@user_router.post("", response_model=UserResponse, responses = {
    400: {"model": ErrorResponse},
    500: {"model": ErrorResponse}
})
async def create_user(user: UserCreate, db_session: DBSessionDep):

    # Creates a user in DB
    user_ops = UserOperations(db_session)
    created_user = await user_ops.create_user(user)
    if not created_user:
        raise HTTPException(status_code=400, detail="User creation failed")
    
    return created_user

# GET endpoint to get all users from the database
<<<<<<< HEAD
@user_router.get("", response_model=List[UserResponse])
async def get_users(db_session: DBSessionDep, credentials: HTTPAuthorizationCredentials = Depends(bearer_scheme)):
    AuthController.protected_endpoint(credentials, required_role="barber")
    
=======
@user_router.get("", response_model=List[UserResponse], responses = {
    500: {"model": ErrorResponse}
})
async def get_users(db_session: DBSessionDep):
>>>>>>> 0e4fa223
    user_ops = UserOperations(db_session)
    return await user_ops.get_all_users()

# GET endpoint to retrieve a specific user in the database by their ID
<<<<<<< HEAD
@user_router.get("/{user_id}", response_model=UserResponse)
async def get_user(user_id: int, db_session: DBSessionDep, credentials: HTTPAuthorizationCredentials = Depends(bearer_scheme)):
    
=======
@user_router.get("/{user_id}", response_model=UserResponse, responses= {
     400: {"model": ErrorResponse},
     500: {"model": ErrorResponse}
})
async def get_user(user_id: int, db_session: DBSessionDep):
>>>>>>> 0e4fa223
    user_ops = UserOperations(db_session)
    user = await user_ops.get_user_by_id(user_id)
    if not user:
        raise HTTPException(status_code=404, detail="User not found with ID provided")
    return user

# PUT endpoint to update a specific user in the database by their ID
<<<<<<< HEAD
@user_router.put("/{user_id}", response_model=UserResponse)
async def update_user(user_id: int, user: UserUpdate, db_session: DBSessionDep, credentials: HTTPAuthorizationCredentials = Depends(bearer_scheme)):
    
=======
@user_router.put("/{user_id}", response_model=UserResponse, responses = {
    400: {"model": ErrorResponse},
    500: {"model": ErrorResponse}
})
async def update_user(user_id: int, user: UserUpdate, db_session: DBSessionDep):
>>>>>>> 0e4fa223
    user_ops = UserOperations(db_session)
    updated_user = await user_ops.update_user(user_id, user)
    if not updated_user:
        raise HTTPException(status_code=404, detail="User not found with ID provided")
    return updated_user

# DELETE endpoint to delete a user from the database by their ID
<<<<<<< HEAD
@user_router.delete("/{user_id}", response_model=dict)
async def delete_user(user_id: int, db_session: DBSessionDep, credentials: HTTPAuthorizationCredentials = Depends(bearer_scheme)):
    
=======
@user_router.delete("/{user_id}", response_model=dict, responses = {
    404: {"model": ErrorResponse},
    500: {"model": ErrorResponse}
})
async def delete_user(user_id: int, db_session: DBSessionDep):
>>>>>>> 0e4fa223
    user_ops = UserOperations(db_session)
    success = await user_ops.delete_user(user_id)
    if not success:
        raise HTTPException(status_code=404, detail="User not found with ID provided")
    return {"message": "User deleted successfully"}
<|MERGE_RESOLUTION|>--- conflicted
+++ resolved
@@ -36,32 +36,22 @@
     return created_user
 
 # GET endpoint to get all users from the database
-<<<<<<< HEAD
-@user_router.get("", response_model=List[UserResponse])
+@user_router.get("", response_model=List[UserResponse], responses = {
+    500: {"model": ErrorResponse}
+})
 async def get_users(db_session: DBSessionDep, credentials: HTTPAuthorizationCredentials = Depends(bearer_scheme)):
     AuthController.protected_endpoint(credentials, required_role="barber")
     
-=======
-@user_router.get("", response_model=List[UserResponse], responses = {
-    500: {"model": ErrorResponse}
-})
-async def get_users(db_session: DBSessionDep):
->>>>>>> 0e4fa223
     user_ops = UserOperations(db_session)
     return await user_ops.get_all_users()
 
 # GET endpoint to retrieve a specific user in the database by their ID
-<<<<<<< HEAD
-@user_router.get("/{user_id}", response_model=UserResponse)
-async def get_user(user_id: int, db_session: DBSessionDep, credentials: HTTPAuthorizationCredentials = Depends(bearer_scheme)):
-    
-=======
 @user_router.get("/{user_id}", response_model=UserResponse, responses= {
      400: {"model": ErrorResponse},
      500: {"model": ErrorResponse}
 })
-async def get_user(user_id: int, db_session: DBSessionDep):
->>>>>>> 0e4fa223
+async def get_user(user_id: int, db_session: DBSessionDep, credentials: HTTPAuthorizationCredentials = Depends(bearer_scheme)):
+    
     user_ops = UserOperations(db_session)
     user = await user_ops.get_user_by_id(user_id)
     if not user:
@@ -69,17 +59,12 @@
     return user
 
 # PUT endpoint to update a specific user in the database by their ID
-<<<<<<< HEAD
-@user_router.put("/{user_id}", response_model=UserResponse)
-async def update_user(user_id: int, user: UserUpdate, db_session: DBSessionDep, credentials: HTTPAuthorizationCredentials = Depends(bearer_scheme)):
-    
-=======
 @user_router.put("/{user_id}", response_model=UserResponse, responses = {
     400: {"model": ErrorResponse},
     500: {"model": ErrorResponse}
 })
-async def update_user(user_id: int, user: UserUpdate, db_session: DBSessionDep):
->>>>>>> 0e4fa223
+async def update_user(user_id: int, user: UserUpdate, db_session: DBSessionDep, credentials: HTTPAuthorizationCredentials = Depends(bearer_scheme)):
+    
     user_ops = UserOperations(db_session)
     updated_user = await user_ops.update_user(user_id, user)
     if not updated_user:
@@ -87,17 +72,12 @@
     return updated_user
 
 # DELETE endpoint to delete a user from the database by their ID
-<<<<<<< HEAD
-@user_router.delete("/{user_id}", response_model=dict)
-async def delete_user(user_id: int, db_session: DBSessionDep, credentials: HTTPAuthorizationCredentials = Depends(bearer_scheme)):
-    
-=======
 @user_router.delete("/{user_id}", response_model=dict, responses = {
     404: {"model": ErrorResponse},
     500: {"model": ErrorResponse}
 })
-async def delete_user(user_id: int, db_session: DBSessionDep):
->>>>>>> 0e4fa223
+async def delete_user(user_id: int, db_session: DBSessionDep, credentials: HTTPAuthorizationCredentials = Depends(bearer_scheme)):
+    
     user_ops = UserOperations(db_session)
     success = await user_ops.delete_user(user_id)
     if not success:
