--- conflicted
+++ resolved
@@ -5,14 +5,9 @@
 from core.db import get_db_session
 from core.dependencies import DBSessionDep
 from operations.user_operations import UserOperations
-<<<<<<< HEAD
-from modules.user.user_schema import UserResponse, UserCreate, UserBase
+from modules.user.user_schema import UserResponse, UserCreate, UserBase, UserUpdate
 from auth.service import AuthService
 from auth.models import UserCreate as KCUser
-=======
-from modules.user.user_schema import UserResponse, UserCreate, UserBase, UserUpdate
-
->>>>>>> 1f259d90
 '''
 Endpoints for interactions with users table
 '''
