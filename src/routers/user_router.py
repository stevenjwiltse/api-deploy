--- conflicted
+++ resolved
@@ -3,10 +3,7 @@
 from typing import List
 
 from core.db import get_db_session
-<<<<<<< HEAD
-=======
 from core.dependencies import DBSessionDep
->>>>>>> e60cd803
 from operations.user_operations import UserOperations
 from modules.user.user_schema import UserResponse, UserCreate, UserBase
 
