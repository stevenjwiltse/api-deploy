from fastapi import APIRouter, Depends, HTTPException, Query
from sqlalchemy.ext.asyncio import AsyncSession
from typing import List
from core.db import get_db_session
from core.dependencies import DBSessionDep
from operations.schedule_operations import ScheduleOperations
from modules.schedule_schema import ScheduleResponse, ScheduleCreate, ScheduleUpdate, TimeSlotChildResponse
from auth.controller import AuthController
from fastapi.security import HTTPBearer, HTTPAuthorizationCredentials
import logging
from modules.user.error_response_schema import ErrorResponse

'''
Endpoints for interactions with schedule table
'''

schedule_router = APIRouter(
    prefix="/api/v1/schedules",
    tags=["schedules"],
)
# Initialize the HTTPBearer scheme for authentication
bearer_scheme = HTTPBearer()

# POST endpoint to create a new schedule block in the database
@schedule_router.post("", response_model=ScheduleResponse, responses = {
    500: {"model": ErrorResponse}
})
async def create_schedule(schedule: ScheduleCreate, db_session: DBSessionDep, credentials: HTTPAuthorizationCredentials = Depends(bearer_scheme)):
    AuthController.protected_endpoint(credentials, required_role="barber")
    # try:
    schedule_ops = ScheduleOperations(db_session)
    created_schedule = await schedule_ops.create_schedule(schedule)
    if not created_schedule:
        raise HTTPException(status_code=500, detail="Schedule creation failed")
    
    return created_schedule.to_response_schema()
    # except Exception as e:
    #     logging.error(e)
    #     raise HTTPException(status_code=500, detail="An unexpected error occurred during schedule block creation")

# GET endpoint to get all schedule blocks from the database
@schedule_router.get("", response_model=List[ScheduleResponse], responses = {
    500: {"model": ErrorResponse}
})
<<<<<<< HEAD
async def get_schedules(db_session: DBSessionDep, credentials: HTTPAuthorizationCredentials = Depends(bearer_scheme)):
    AuthController.protected_endpoint(credentials)

    schedule_ops = ScheduleOperations(db_session)
    results = await schedule_ops.get_all_schedules()
    return [schedule.to_response_schema() for schedule in results]
=======
async def get_schedules(
    db_session: DBSessionDep, 
    credentials: HTTPAuthorizationCredentials = Depends(bearer_scheme),
    page : int = Query(1, ge=1),
    limit: int = Query(10, le=100)
):

    schedule_ops = ScheduleOperations(db_session)
    return await schedule_ops.get_all_schedules(page, limit)
>>>>>>> 250d6364

# GET endpoint to retrieve a specific schedule block from the database by the schedule_id
@schedule_router.get("/{schedule_id}", response_model=ScheduleResponse, responses = {
    404: {"model": ErrorResponse},
    500: {"model": ErrorResponse}
})
async def get_schedule(schedule_id: int, db_session: DBSessionDep):
    
    schedule_ops = ScheduleOperations(db_session)
    schedule = await schedule_ops.get_schedule_by_id(schedule_id)

    if not schedule:
        raise HTTPException(status_code=404, detail="Schedule block with ID provided not found")
    return schedule.to_response_schema()

# PUT endpoint to update a specific schedule block in the database by the schedule_id
@schedule_router.put("/{schedule_id}", response_model=ScheduleResponse, responses = {
    404: {"model": ErrorResponse},
    500: {"model": ErrorResponse}
})
async def update_schedule(schedule_id: int, schedule: ScheduleUpdate, db_session: DBSessionDep, credentials: HTTPAuthorizationCredentials = Depends(bearer_scheme)):
    
    schedule_ops = ScheduleOperations(db_session)
    updated_schedule = await schedule_ops.update_schedule(schedule_id, schedule)
    if not updated_schedule:
        raise HTTPException(status_code=404, detail="Schedule block with ID provided not found")
    return updated_schedule.to_response_schema()

# DELETE endpoint to delete a schedule block from the database by the schedule_id
@schedule_router.delete("/{schedule_id}", response_model=dict, responses = {
    404: {"model": ErrorResponse},
    500: {"model": ErrorResponse}
})
async def delete_schedule(schedule_id: int, db_session: DBSessionDep, credentials: HTTPAuthorizationCredentials = Depends(bearer_scheme)):
    
    schedule_ops = ScheduleOperations(db_session)
    success = await schedule_ops.delete_schedule(schedule_id)
    if not success:
        raise HTTPException(status_code=404, detail="Schedule with ID provided not found")
    return {"message": "Schedule block deleted successfully"}
<|MERGE_RESOLUTION|>--- conflicted
+++ resolved
@@ -42,24 +42,17 @@
 @schedule_router.get("", response_model=List[ScheduleResponse], responses = {
     500: {"model": ErrorResponse}
 })
-<<<<<<< HEAD
-async def get_schedules(db_session: DBSessionDep, credentials: HTTPAuthorizationCredentials = Depends(bearer_scheme)):
-    AuthController.protected_endpoint(credentials)
-
-    schedule_ops = ScheduleOperations(db_session)
-    results = await schedule_ops.get_all_schedules()
-    return [schedule.to_response_schema() for schedule in results]
-=======
 async def get_schedules(
     db_session: DBSessionDep, 
     credentials: HTTPAuthorizationCredentials = Depends(bearer_scheme),
     page : int = Query(1, ge=1),
     limit: int = Query(10, le=100)
 ):
+    AuthController.protected_endpoint(credentials)
 
     schedule_ops = ScheduleOperations(db_session)
-    return await schedule_ops.get_all_schedules(page, limit)
->>>>>>> 250d6364
+    results = await schedule_ops.get_all_schedules(page, limit)
+    return [schedule.to_response_schema() for schedule in results]
 
 # GET endpoint to retrieve a specific schedule block from the database by the schedule_id
 @schedule_router.get("/{schedule_id}", response_model=ScheduleResponse, responses = {
